/***********************************************************************
**
**  REBOL [R3] Language Interpreter and Run-time Environment
**
**  Copyright 2012 REBOL Technologies
**  Copyright 2012-2024 Rebol Open Source Contributors
**  REBOL is a trademark of REBOL Technologies
**
**  Licensed under the Apache License, Version 2.0 (the "License");
**  you may not use this file except in compliance with the License.
**  You may obtain a copy of the License at
**
**  http://www.apache.org/licenses/LICENSE-2.0
**
**  Unless required by applicable law or agreed to in writing, software
**  distributed under the License is distributed on an "AS IS" BASIS,
**  WITHOUT WARRANTIES OR CONDITIONS OF ANY KIND, either express or implied.
**  See the License for the specific language governing permissions and
**  limitations under the License.
**
************************************************************************
**
**  Module:  s-crc.c
**  Summary: CRC computation
**  Section: strings
**  Author:  Carl Sassenrath (REBOL interface sections)
**  Notes:
**
***********************************************************************/

#include "sys-core.h"

#define CRC_DEFINED

#define CRCBITS 24			/* may be 16, 24, or 32 */
#define MASK_CRC(crc) ((crc) & I32_C(0x00ffffff))	  /* if CRCBITS is 24 */
#define CRCHIBIT ((REBCNT) (I32_C(1)<<(CRCBITS-1))) /* 0x8000 if CRCBITS is 16 */
#define CRCSHIFTS (CRCBITS-8)
#define CCITTCRC 0x1021 	/* CCITT's 16-bit CRC generator polynomial */
#define PRZCRC   0x864cfb	/* PRZ's 24-bit CRC generator polynomial */
#define CRCINIT  0xB704CE	/* Init value for CRC accumulator */

static REBCNT *CRC24_Table;
static REBCNT *CRC32_Table = 0;

/***********************************************************************
**
*/	static REBCNT Generate_CRC24(REBYTE ch, REBCNT poly, REBCNT accum)
/*
**		Simulates CRC hardware circuit.  Generates true CRC
**		directly, without requiring extra NULL bytes to be appended
**		to the message. Returns new updated CRC accumulator.
**
**		These CRC functions are derived from code in chapter 19 of the book
**		"C Programmer's Guide to Serial Communications", by Joe Campbell.
**		Generalized to any CRC width by Philip Zimmermann.
**
**			CRC-16		X^16 + X^15 + X^2 + 1
**			CRC-CCITT	X^16 + X^12 + X^2 + 1
**
**		Notes on making a good 24-bit CRC:
**		The primitive irreducible polynomial of degree 23 over GF(2),
**		040435651 (octal), comes from Appendix C of "Error Correcting Codes,
**		2nd edition" by Peterson and Weldon, page 490.  This polynomial was
**		chosen for its uniform density of ones and zeros, which has better
**		error detection properties than polynomials with a minimal number of
**		nonzero terms.	Multiplying this primitive degree-23 polynomial by
**		the polynomial x+1 yields the additional property of detecting any
**		odd number of bits in error, which means it adds parity.  This
**		approach was recommended by Neal Glover.
**
**		To multiply the polynomial 040435651 by x+1, shift it left 1 bit and
**		bitwise add (xor) the unshifted version back in.  Dropping the unused
**		upper bit (bit 24) produces a CRC-24 generator bitmask of 041446373
**		octal, or 0x864cfb hex.
**
**		You can detect spurious leading zeros or framing errors in the
**		message by initializing the CRC accumulator to some agreed-upon
**		nonzero "random-like" value, but this is a bit nonstandard.
**
***********************************************************************/
{
	REBINT i;
	REBCNT data;

	data = ch;
	data <<= CRCSHIFTS; 	/* shift data to line up with MSB of accum */
	i = 8;					/* counts 8 bits of data */
	do {	/* if MSB of (data XOR accum) is TRUE, shift and subtract poly */
		if ((data ^ accum) & CRCHIBIT) accum = (accum<<1) ^ poly;
		else accum <<= 1;
		data <<= 1;
	} while (--i);	/* counts 8 bits of data */
	return (MASK_CRC(accum));
}


/***********************************************************************
**
*/	static void Make_CRC24_Table(REBCNT poly)
/*
**		Derives a CRC lookup table from the CRC polynomial.
**		The table is used later by crcupdate function given below.
**		Only needs to be called once at the dawn of time.
**
***********************************************************************/
{
	REBINT i;

	FOREACH (i, 256) CRC24_Table[i] = Generate_CRC24((REBYTE) i, poly, 0);
}


/***********************************************************************
**
*/	REBINT Compute_CRC24(REBYTE *str, REBCNT len)
/*
***********************************************************************/
{
	REBYTE	n;
	REBINT crc = (REBINT)len + (REBINT)((REBYTE)(*str));

	for (; len > 0; len--) {
		n = (REBYTE)((crc >> CRCSHIFTS) ^ (REBYTE)(*str++));
		crc = MASK_CRC(crc << 8) ^ (REBINT)CRC24_Table[n];
	}

	return crc;
}


/***********************************************************************
**
*/	void Init_CRC(void)
/*
***********************************************************************/
{
	CRC24_Table = Make_Mem(sizeof(REBCNT) * 256);
	Make_CRC24_Table(PRZCRC);
}


/***********************************************************************
**
*/	void Dispose_CRC(void)
/*
***********************************************************************/
{
	Free_Mem(CRC24_Table, 0);
	Free_Mem(CRC32_Table, 0);
}

#ifdef unused
/***********************************************************************
**
X*/	REBINT CRC_String(REBVAL *val)
/*
**		Return a case insensitive hash value for the string.  The
**		string does not have to be zero terminated and UTF8 is ok.
**
***********************************************************************/
{
<<<<<<< HEAD
	REBCNT ret;

	switch(VAL_TYPE(val)) {

	case REB_WORD:
	case REB_SET_WORD:
	case REB_GET_WORD:
	case REB_LIT_WORD:
	case REB_REFINEMENT:
	case REB_ISSUE:
		ret = VAL_WORD_CANON(val);
		break;

	case REB_BINARY:
	case REB_STRING:
	case REB_FILE:
	case REB_EMAIL:
	case REB_URL:
	case REB_TAG:
	case REB_REF:
		ret = Hash_String(VAL_BIN_DATA(val), Val_Byte_Len(val));
		break;

	case REB_LOGIC:
		ret = VAL_LOGIC(val) ? (hash_size/5) : (2*hash_size/5);
		break;

	case REB_INTEGER:
	case REB_DECIMAL: // depends on INT64 sharing the DEC64 bits
		ret = (REBCNT)(VAL_INT64(val) >> 32) ^ ((REBCNT)VAL_INT64(val));
		break;

	case REB_CHAR:
		ret = VAL_CHAR(val) << 15; // avoid running into WORD hashes
		break;

	case REB_MONEY:
		ret = VAL_ALL_BITS(val)[0] ^ VAL_ALL_BITS(val)[1] ^ VAL_ALL_BITS(val)[2];
		break;

	case REB_TIME:
	case REB_DATE:
		ret = (REBCNT)(VAL_TIME(val) ^ (VAL_TIME(val) / SEC_SEC));
		if (IS_DATE(val)) ret ^= VAL_DATE(val).bits;
		break;

	case REB_TUPLE:
		if (VAL_TUPLE_LEN(val) <= 4) {
			// For colors (tuple of size 4) there may be used Knuth's multiplicative hash.
			// Knuth's multiplication constant is 2654435761L, but it may be different as long
			// as it is:
			// 1. Odd number (Otherwise we may lose the highest bit.)
			// 2. Has no long streaks of ones or zeros.
			ret = (REBCNT)(((REBU64)VAL_UNT32(val) * 2654435761L) >> 26);
			// The higher bits contain more mixture from the multiplication,
			// so the shift is not 32, but just 26.

			// In Brotli compressor the constant is 506832829L and the shift is 18.
			//ret = (REBCNT)(((REBU64)VAL_UNT32(val) * 506832829L) >> 18);
		} else {
			ret = Hash_String(VAL_TUPLE(val), VAL_TUPLE_LEN(val));
=======
	REBYTE	n;
	REBINT hash;
	REBYTE* bin;
	REBUNI* uni;
	REBLEN  len;

	if (BYTE_SIZE(VAL_SERIES(val))) {
		bin = VAL_BIN_DATA(val);
		len = Val_Byte_Len(val);
		hash = (REBINT)len + (REBINT)((REBYTE)LO_CASE(*bin));
		for (; len > 0; len--) {
			n = (REBYTE)((hash >> CRCSHIFTS) ^ (REBYTE)LO_CASE(*bin++));
			hash = MASK_CRC(hash << 8) ^ (REBINT)CRC24_Table[n];
		}
	}
	else {
		uni = VAL_UNI_DATA(val);
		len = Val_Series_Len(val);
		hash = (REBINT)len + (REBINT)((REBYTE)LO_CASE(*uni));
		for (; len > 0; len--) {
			n = (REBYTE)((hash >> CRCSHIFTS) ^ (REBYTE)LO_CASE(*uni++));
			hash = MASK_CRC(hash << 8) ^ (REBINT)CRC24_Table[n];
>>>>>>> 01117891
		}
	}

	return hash;
}
#endif

/***********************************************************************
**
*/	REBCNT CRC_Word(const REBYTE* str, REBCNT len)
/*
**		Return a case insensitive hash value for the string.
**
***********************************************************************/
{
	REBINT m, n;
	REBINT hash;

	if (len == UNKNOWN) len = (REBINT)LEN_BYTES(str);

	hash = len + (REBYTE)LO_CASE(*str);

	for (; len > 0; str++, len--) {
		n = *str;
		if (n > 127) {
			m = Decode_UTF8_Char(&str, &len); // mods str, ulen
			if (!m) Trap0(RE_INVALID_CHARS);
			n = m;
		}
		if (n < UNICODE_CASES) n = LO_CASE(n);
		n = (REBYTE)((hash >> CRCSHIFTS) ^ (REBYTE)n); // drop upper 8 bits
		hash = MASK_CRC(hash << 8) ^ CRC24_Table[n];
	}

	return hash;
}


/***********************************************************************
**
*/	REBINT Compute_IPC(REBYTE *data, REBCNT length)
/*
**		Compute an IP checksum given some data and a length.
**		Used only on BINARY values.
**
***********************************************************************/
{
	REBCNT	lSum = 0;	// stores the summation
	REBYTE	*up = data;

	while (length > 1) {
		lSum += (up[0] << 8) | up[1];
		up += 2;
		length -= 2;
	}

	// Handle the odd byte if necessary
	if (length) lSum += *up;

	// Add back the carry outs from the 16 bits to the low 16 bits
	lSum = (lSum >> 16) + (lSum & 0xffff);	// Add high-16 to low-16
	lSum += (lSum >> 16);					// Add carry
	return (REBINT)( (~lSum) & 0xffff);		// 1's complement, then truncate
}



static void Make_CRC32_Table(void) {
	u32 c;
	int n,k;

	CRC32_Table = Make_Mem(256 * sizeof(u32));
	ASSERT(CRC32_Table != NULL, RP_NO_MEMORY);

	for(n=0;n<256;n++) {
		c=(u32)n;
		for(k=0;k<8;k++) {
			if(c&1)
				c=U32_C(0xedb88320)^(c>>1);
			else
				c=c>>1;
		}
		CRC32_Table[n]=c;
	}
}

REBCNT Update_CRC32(u32 crc, REBYTE *buf, int len) {
	u32 c = ~crc;
	int n;

	if(!CRC32_Table) Make_CRC32_Table();

	for(n = 0; n < len; n++)
		c = CRC32_Table[(c^buf[n])&0xff]^(c>>8);

	return ~c;
}

/***********************************************************************
**
*/	REBCNT CRC32(REBYTE *buf, REBCNT len)
/*
***********************************************************************/
{
	return Update_CRC32(U32_C(0x00000000), buf, len);
}



#ifdef ndef
Header File
// CRCdemo.h

protected:
      ULONG crc32_table[256];  // Lookup table array
      void Init_CRC32_Table();  // Builds lookup table array
      ULONG Reflect(ULONG ref, char ch);  // Reflects CRC bits in the lookup table
      int Get_CRC(CString& text);  // Creates a CRC from a text string
 

Source File
// CRCdemo.cpp

void CRCdemo::Init_CRC32_Table()
{// Call this function only once to initialize the CRC table.

      // This is the official polynomial used by CRC-32
      // in PKZip, WinZip and Ethernet.
      ULONG ulPolynomial = 0x04c11db7;

      // 256 values representing ASCII character codes.
      for(int i = 0; i <= 0xFF; i++)
      {
            crc32_table[i]=Reflect(i, 8) << 24;
            for (int j = 0; j < 8; j++)
                  crc32_table[i] = (crc32_table[i] << 1) ^ (crc32_table[i] & (1 << 31) ? ulPolynomial : 0);
            crc32_table[i] = Reflect(crc32_table[i], 32);
      }
}

ULONG CRCdemo::Reflect(ULONG ref, char ch)
{// Used only by Init_CRC32_Table().

      ULONG value(0);

      // Swap bit 0 for bit 7
      // bit 1 for bit 6, etc.
      for(int i = 1; i < (ch + 1); i++)
      {
            if(ref & 1)
                  value |= 1 << (ch - i);
            ref >>= 1;
      }
      return value;
}

int CRCdemo::Get_CRC(CString& text)
{ // Pass a text string to this function and it will return the CRC.

      // Once the lookup table has been filled in by the two functions above,
      // this function creates all CRCs using only the lookup table.
      // Note that CString is an MFC class.
      // If you don't have MFC, use the function below instead.

      // Be sure to use unsigned variables,
      // because negative values introduce high bits
      // where zero bits are required.

      // Start out with all bits set high.
      ULONG  ulCRC(0xffffffff);
      int len;
      unsigned char* buffer;

      // Get the length.
      len = text.GetLength();
      // Save the text in the buffer.
      buffer = (unsigned char*)(LPCTSTR)text;
      // Perform the algorithm on each character
      // in the string, using the lookup table values.
      while(len--)
            ulCRC = (ulCRC >> 8) ^ crc32_table[(ulCRC & 0xFF) ^ *buffer++];
      // Exclusive OR the result with the beginning value.
      return ulCRC ^ 0xffffffff;
}


If you don't have an MFC compiler, you can substitute this function, which doesn't use a CString.  Just change the declaration in the header file to: int Get_CRC(char* text);  // Creates a CRC from a text string

int CRCdemo::Get_CRC(char* text)
{// Pass a text string to this function and it will return the CRC.

      // Once the lookup table has been filled in by the two functions above,
      // this function creates all CRCs using only the lookup table.

      // Be sure to use unsigned variables,
      // because negative values introduce high bits
      // where zero bits are required.

      // Start out with all bits set high.
      ULONG  ulCRC(0xffffffff);
      int len;
      unsigned char* buffer;

      // Get the length.
      len = LEN_BYTES(text);
      // Save the text in the buffer.
      buffer = (unsigned char*)text;
      // Perform the algorithm on each character
      // in the string, using the lookup table values.
      while(len--)
            ulCRC = (ulCRC >> 8) ^ crc32_table[(ulCRC & 0xFF) ^ *buffer++];
      // Exclusive OR the result with the beginning value.
      return ulCRC ^ 0xffffffff;
} 

//----------------

/* 
 * crc32.c
 * This code is in the public domain; copyright abandoned.
 * Liability for non-performance of this code is limited to the amount
 * you paid for it.  Since it is distributed for free, your refund will
 * be very very small.  If it breaks, you get to keep both pieces.
 */

#include "crc32.h"

#if __GNUC__ >= 3	/* 2.x has "attribute", but only 3.0 has "pure */
#define attribute(x) __attribute__(x)
#else
#define attribute(x)
#endif

/*
 * There are multiple 16-bit CRC polynomials in common use, but this is
 * *the* standard CRC-32 polynomial, first popularized by Ethernet.
 * x^32+x^26+x^23+x^22+x^16+x^12+x^11+x^10+x^8+x^7+x^5+x^4+x^2+x^1+x^0
 */
#define CRCPOLY_LE 0xedb88320
#define CRCPOLY_BE 0x04c11db7

/* How many bits at a time to use.  Requires a table of 4<<CRC_xx_BITS bytes. */
/* For less performance-sensitive, use 4 */
#define CRC_LE_BITS 8
#define CRC_BE_BITS 8

/*
 * Little-endian CRC computation.  Used with serial bit streams sent
 * lsbit-first.  Be sure to use cpu_to_le32() to append the computed CRC.
 */
#if CRC_LE_BITS > 8 || CRC_LE_BITS < 1 || CRC_LE_BITS & CRC_LE_BITS-1
# error CRC_LE_BITS must be a power of 2 between 1 and 8
#endif

#if CRC_LE_BITS == 1
/*
 * In fact, the table-based code will work in this case, but it can be
 * simplified by inlining the table in ?: form.
 */
#define crc32init_le()
#define crc32cleanup_le()
/**
 * crc32_le() - Calculate bitwise little-endian Ethernet AUTODIN II CRC32
 * @crc - seed value for computation.  ~0 for Ethernet, sometimes 0 for
 *        other uses, or the previous crc32 value if computing incrementally.
 * @p   - pointer to buffer over which CRC is run
 * @len - length of buffer @p
 * 
 */
uint32_t attribute((pure)) crc32_le(uint32_t crc, unsigned char const *p, size_t len)
{
	int i;
	while (len--) {
		crc ^= *p++;
		for (i = 0; i < 8; i++)
			crc = (crc >> 1) ^ ((crc & 1) ? CRCPOLY_LE : 0);
	}
	return crc;
}
#else				/* Table-based approach */

static uint32_t *crc32table_le;
/**
 * crc32init_le() - allocate and initialize LE table data
 *
 * crc is the crc of the byte i; other entries are filled in based on the
 * fact that crctable[i^j] = crctable[i] ^ crctable[j].
 *
 */
static int
crc32init_le(void)
{
	unsigned i, j;
	uint32_t crc = 1;

	crc32table_le =
		malloc((1 << CRC_LE_BITS) * sizeof(uint32_t));
	if (!crc32table_le)
		return 1;
	crc32table_le[0] = 0;

	for (i = 1 << (CRC_LE_BITS - 1); i; i >>= 1) {
		crc = (crc >> 1) ^ ((crc & 1) ? CRCPOLY_LE : 0);
		for (j = 0; j < 1 << CRC_LE_BITS; j += 2 * i)
			crc32table_le[i + j] = crc ^ crc32table_le[j];
	}
	return 0;
}

/**
 * crc32cleanup_le(): free LE table data
 */
static void
crc32cleanup_le(void)
{
	if (crc32table_le) free(crc32table_le);
	crc32table_le = NULL;
}

/**
 * crc32_le() - Calculate bitwise little-endian Ethernet AUTODIN II CRC32
 * @crc - seed value for computation.  ~0 for Ethernet, sometimes 0 for
 *        other uses, or the previous crc32 value if computing incrementally.
 * @p   - pointer to buffer over which CRC is run
 * @len - length of buffer @p
 * 
 */
uint32_t attribute((pure)) crc32_le(uint32_t crc, unsigned char const *p, size_t len)
{
	while (len--) {
# if CRC_LE_BITS == 8
		crc = (crc >> 8) ^ crc32table_le[(crc ^ *p++) & 255];
# elif CRC_LE_BITS == 4
		crc ^= *p++;
		crc = (crc >> 4) ^ crc32table_le[crc & 15];
		crc = (crc >> 4) ^ crc32table_le[crc & 15];
# elif CRC_LE_BITS == 2
		crc ^= *p++;
		crc = (crc >> 2) ^ crc32table_le[crc & 3];
		crc = (crc >> 2) ^ crc32table_le[crc & 3];
		crc = (crc >> 2) ^ crc32table_le[crc & 3];
		crc = (crc >> 2) ^ crc32table_le[crc & 3];
# endif
	}
	return crc;
}
#endif

/*
 * Big-endian CRC computation.  Used with serial bit streams sent
 * msbit-first.  Be sure to use cpu_to_be32() to append the computed CRC.
 */
#if CRC_BE_BITS > 8 || CRC_BE_BITS < 1 || CRC_BE_BITS & CRC_BE_BITS-1
# error CRC_BE_BITS must be a power of 2 between 1 and 8
#endif

#if CRC_BE_BITS == 1
/*
 * In fact, the table-based code will work in this case, but it can be
 * simplified by inlining the table in ?: form.
 */
#define crc32init_be()
#define crc32cleanup_be()

/**
 * crc32_be() - Calculate bitwise big-endian Ethernet AUTODIN II CRC32
 * @crc - seed value for computation.  ~0 for Ethernet, sometimes 0 for
 *        other uses, or the previous crc32 value if computing incrementally.
 * @p   - pointer to buffer over which CRC is run
 * @len - length of buffer @p
 * 
 */
uint32_t attribute((pure)) crc32_be(uint32_t crc, unsigned char const *p, size_t len)
{
	int i;
	while (len--) {
		crc ^= *p++ << 24;
		for (i = 0; i < 8; i++)
			crc =
			    (crc << 1) ^ ((crc & 0x80000000) ? CRCPOLY_BE :
					  0);
	}
	return crc;
}

#else				/* Table-based approach */
static uint32_t *crc32table_be;

/**
 * crc32init_be() - allocate and initialize BE table data
 */
static int
crc32init_be(void)
{
	unsigned i, j;
	uint32_t crc = 0x80000000;

	crc32table_be =
		malloc((1 << CRC_BE_BITS) * sizeof(uint32_t));
	if (!crc32table_be)
		return 1;
	crc32table_be[0] = 0;

	for (i = 1; i < 1 << CRC_BE_BITS; i <<= 1) {
		crc = (crc << 1) ^ ((crc & 0x80000000) ? CRCPOLY_BE : 0);
		for (j = 0; j < i; j++)
			crc32table_be[i + j] = crc ^ crc32table_be[j];
	}
	return 0;
}

/**
 * crc32cleanup_be(): free BE table data
 */
static void
crc32cleanup_be(void)
{
	if (crc32table_be) free(crc32table_be);
	crc32table_be = NULL;
}


/**
 * crc32_be() - Calculate bitwise big-endian Ethernet AUTODIN II CRC32
 * @crc - seed value for computation.  ~0 for Ethernet, sometimes 0 for
 *        other uses, or the previous crc32 value if computing incrementally.
 * @p   - pointer to buffer over which CRC is run
 * @len - length of buffer @p
 * 
 */
uint32_t attribute((pure)) crc32_be(uint32_t crc, unsigned char const *p, size_t len)
{
	while (len--) {
# if CRC_BE_BITS == 8
		crc = (crc << 8) ^ crc32table_be[(crc >> 24) ^ *p++];
# elif CRC_BE_BITS == 4
		crc ^= *p++ << 24;
		crc = (crc << 4) ^ crc32table_be[crc >> 28];
		crc = (crc << 4) ^ crc32table_be[crc >> 28];
# elif CRC_BE_BITS == 2
		crc ^= *p++ << 24;
		crc = (crc << 2) ^ crc32table_be[crc >> 30];
		crc = (crc << 2) ^ crc32table_be[crc >> 30];
		crc = (crc << 2) ^ crc32table_be[crc >> 30];
		crc = (crc << 2) ^ crc32table_be[crc >> 30];
# endif
	}
	return crc;
}
#endif

/*
 * A brief CRC tutorial.
 *
 * A CRC is a long-division remainder.  You add the CRC to the message,
 * and the whole thing (message+CRC) is a multiple of the given
 * CRC polynomial.  To check the CRC, you can either check that the
 * CRC matches the recomputed value, *or* you can check that the
 * remainder computed on the message+CRC is 0.  This latter approach
 * is used by a lot of hardware implementations, and is why so many
 * protocols put the end-of-frame flag after the CRC.
 *
 * It's actually the same long division you learned in school, except that
 * - We're working in binary, so the digits are only 0 and 1, and
 * - When dividing polynomials, there are no carries.  Rather than add and
 *   subtract, we just xor.  Thus, we tend to get a bit sloppy about
 *   the difference between adding and subtracting.
 *
 * A 32-bit CRC polynomial is actually 33 bits long.  But since it's
 * 33 bits long, bit 32 is always going to be set, so usually the CRC
 * is written in hex with the most significant bit omitted.  (If you're
 * familiar with the IEEE 754 floating-point format, it's the same idea.)
 *
 * Note that a CRC is computed over a string of *bits*, so you have
 * to decide on the endianness of the bits within each byte.  To get
 * the best error-detecting properties, this should correspond to the
 * order they're actually sent.  For example, standard RS-232 serial is
 * little-endian; the most significant bit (sometimes used for parity)
 * is sent last.  And when appending a CRC word to a message, you should
 * do it in the right order, matching the endianness.
 *
 * Just like with ordinary division, the remainder is always smaller than
 * the divisor (the CRC polynomial) you're dividing by.  Each step of the
 * division, you take one more digit (bit) of the dividend and append it
 * to the current remainder.  Then you figure out the appropriate multiple
 * of the divisor to subtract to being the remainder back into range.
 * In binary, it's easy - it has to be either 0 or 1, and to make the
 * XOR cancel, it's just a copy of bit 32 of the remainder.
 *
 * When computing a CRC, we don't care about the quotient, so we can
 * throw the quotient bit away, but subtract the appropriate multiple of
 * the polynomial from the remainder and we're back to where we started,
 * ready to process the next bit.
 *
 * A big-endian CRC written this way would be coded like:
 * for (i = 0; i < input_bits; i++) {
 * 	multiple = remainder & 0x80000000 ? CRCPOLY : 0;
 * 	remainder = (remainder << 1 | next_input_bit()) ^ multiple;
 * }
 * Notice how, to get at bit 32 of the shifted remainder, we look
 * at bit 31 of the remainder *before* shifting it.
 *
 * But also notice how the next_input_bit() bits we're shifting into
 * the remainder don't actually affect any decision-making until
 * 32 bits later.  Thus, the first 32 cycles of this are pretty boring.
 * Also, to add the CRC to a message, we need a 32-bit-long hole for it at
 * the end, so we have to add 32 extra cycles shifting in zeros at the
 * end of every message,
 *
 * So the standard trick is to rearrage merging in the next_input_bit()
 * until the moment it's needed.  Then the first 32 cycles can be precomputed,
 * and merging in the final 32 zero bits to make room for the CRC can be
 * skipped entirely.
 * This changes the code to:
 * for (i = 0; i < input_bits; i++) {
 *      remainder ^= next_input_bit() << 31;
 * 	multiple = (remainder & 0x80000000) ? CRCPOLY : 0;
 * 	remainder = (remainder << 1) ^ multiple;
 * }
 * With this optimization, the little-endian code is simpler:
 * for (i = 0; i < input_bits; i++) {
 *      remainder ^= next_input_bit();
 * 	multiple = (remainder & 1) ? CRCPOLY : 0;
 * 	remainder = (remainder >> 1) ^ multiple;
 * }
 *
 * Note that the other details of endianness have been hidden in CRCPOLY
 * (which must be bit-reversed) and next_input_bit().
 *
 * However, as long as next_input_bit is returning the bits in a sensible
 * order, we can actually do the merging 8 or more bits at a time rather
 * than one bit at a time:
 * for (i = 0; i < input_bytes; i++) {
 * 	remainder ^= next_input_byte() << 24;
 * 	for (j = 0; j < 8; j++) {
 * 		multiple = (remainder & 0x80000000) ? CRCPOLY : 0;
 * 		remainder = (remainder << 1) ^ multiple;
 * 	}
 * }
 * Or in little-endian:
 * for (i = 0; i < input_bytes; i++) {
 * 	remainder ^= next_input_byte();
 * 	for (j = 0; j < 8; j++) {
 * 		multiple = (remainder & 1) ? CRCPOLY : 0;
 * 		remainder = (remainder << 1) ^ multiple;
 * 	}
 * }
 * If the input is a multiple of 32 bits, you can even XOR in a 32-bit
 * word at a time and increase the inner loop count to 32.
 *
 * You can also mix and match the two loop styles, for example doing the
 * bulk of a message byte-at-a-time and adding bit-at-a-time processing
 * for any fractional bytes at the end.
 *
 * The only remaining optimization is to the byte-at-a-time table method.
 * Here, rather than just shifting one bit of the remainder to decide
 * in the correct multiple to subtract, we can shift a byte at a time.
 * This produces a 40-bit (rather than a 33-bit) intermediate remainder,
 * but again the multiple of the polynomial to subtract depends only on
 * the high bits, the high 8 bits in this case.  
 *
 * The multile we need in that case is the low 32 bits of a 40-bit
 * value whose high 8 bits are given, and which is a multiple of the
 * generator polynomial.  This is simply the CRC-32 of the given
 * one-byte message.
 *
 * Two more details: normally, appending zero bits to a message which
 * is already a multiple of a polynomial produces a larger multiple of that
 * polynomial.  To enable a CRC to detect this condition, it's common to
 * invert the CRC before appending it.  This makes the remainder of the
 * message+crc come out not as zero, but some fixed non-zero value.
 *
 * The same problem applies to zero bits prepended to the message, and
 * a similar solution is used.  Instead of starting with a remainder of
 * 0, an initial remainder of all ones is used.  As long as you start
 * the same way on decoding, it doesn't make a difference.
 */


/**
 * init_crc32(): generates CRC32 tables
 * 
 * On successful initialization, use count is increased.
 * This guarantees that the library functions will stay resident
 * in memory, and prevents someone from 'rmmod crc32' while
 * a driver that needs it is still loaded.
 * This also greatly simplifies drivers, as there's no need
 * to call an initialization/cleanup function from each driver.
 * Since crc32.o is a library module, there's no requirement
 * that the user can unload it.
 */
int
init_crc32(void)
{
	int rc1, rc2, rc;
	rc1 = crc32init_le();
	rc2 = crc32init_be();
	rc = rc1 || rc2;
	return rc;
}

/**
 * cleanup_crc32(): frees crc32 data when no longer needed
 */
void
cleanup_crc32(void)
{
	crc32cleanup_le();
	crc32cleanup_be();
}

#endif<|MERGE_RESOLUTION|>--- conflicted
+++ resolved
@@ -160,69 +160,6 @@
 **
 ***********************************************************************/
 {
-<<<<<<< HEAD
-	REBCNT ret;
-
-	switch(VAL_TYPE(val)) {
-
-	case REB_WORD:
-	case REB_SET_WORD:
-	case REB_GET_WORD:
-	case REB_LIT_WORD:
-	case REB_REFINEMENT:
-	case REB_ISSUE:
-		ret = VAL_WORD_CANON(val);
-		break;
-
-	case REB_BINARY:
-	case REB_STRING:
-	case REB_FILE:
-	case REB_EMAIL:
-	case REB_URL:
-	case REB_TAG:
-	case REB_REF:
-		ret = Hash_String(VAL_BIN_DATA(val), Val_Byte_Len(val));
-		break;
-
-	case REB_LOGIC:
-		ret = VAL_LOGIC(val) ? (hash_size/5) : (2*hash_size/5);
-		break;
-
-	case REB_INTEGER:
-	case REB_DECIMAL: // depends on INT64 sharing the DEC64 bits
-		ret = (REBCNT)(VAL_INT64(val) >> 32) ^ ((REBCNT)VAL_INT64(val));
-		break;
-
-	case REB_CHAR:
-		ret = VAL_CHAR(val) << 15; // avoid running into WORD hashes
-		break;
-
-	case REB_MONEY:
-		ret = VAL_ALL_BITS(val)[0] ^ VAL_ALL_BITS(val)[1] ^ VAL_ALL_BITS(val)[2];
-		break;
-
-	case REB_TIME:
-	case REB_DATE:
-		ret = (REBCNT)(VAL_TIME(val) ^ (VAL_TIME(val) / SEC_SEC));
-		if (IS_DATE(val)) ret ^= VAL_DATE(val).bits;
-		break;
-
-	case REB_TUPLE:
-		if (VAL_TUPLE_LEN(val) <= 4) {
-			// For colors (tuple of size 4) there may be used Knuth's multiplicative hash.
-			// Knuth's multiplication constant is 2654435761L, but it may be different as long
-			// as it is:
-			// 1. Odd number (Otherwise we may lose the highest bit.)
-			// 2. Has no long streaks of ones or zeros.
-			ret = (REBCNT)(((REBU64)VAL_UNT32(val) * 2654435761L) >> 26);
-			// The higher bits contain more mixture from the multiplication,
-			// so the shift is not 32, but just 26.
-
-			// In Brotli compressor the constant is 506832829L and the shift is 18.
-			//ret = (REBCNT)(((REBU64)VAL_UNT32(val) * 506832829L) >> 18);
-		} else {
-			ret = Hash_String(VAL_TUPLE(val), VAL_TUPLE_LEN(val));
-=======
 	REBYTE	n;
 	REBINT hash;
 	REBYTE* bin;
@@ -245,7 +182,6 @@
 		for (; len > 0; len--) {
 			n = (REBYTE)((hash >> CRCSHIFTS) ^ (REBYTE)LO_CASE(*uni++));
 			hash = MASK_CRC(hash << 8) ^ (REBINT)CRC24_Table[n];
->>>>>>> 01117891
 		}
 	}
 
